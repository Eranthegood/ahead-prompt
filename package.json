--- conflicted
+++ resolved
@@ -13,14 +13,10 @@
     "@prisma/client": "^5.7.0",
     "@radix-ui/react-dialog": "^1.0.5",
     "@radix-ui/react-toast": "^1.1.5",
-<<<<<<< HEAD
-    "@tanstack/react-query": "^5.89.0",
-=======
     "@tailwindcss/typography": "^0.5.18",
     "@tanstack/react-query": "^5.89.0",
     "@tanstack/react-query-devtools": "^5.89.0",
     "@vitejs/plugin-react-swc": "^4.1.0",
->>>>>>> 3eb10eb8
     "express": "^4.18.2",
     "express-rate-limit": "^7.1.5",
     "lovable-tagger": "^1.1.9",
@@ -31,7 +27,7 @@
     "tailwindcss": "^3.3.6",
     "tailwindcss-animate": "^1.0.7",
     "typescript": "^5.3.3",
-    "vite": "^7.1.6",
+    "vite": "^5.4.10",
     "zod": "^3.22.4"
   },
   "devDependencies": {
